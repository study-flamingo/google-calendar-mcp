{
  "name": "google-calendar-mcp",
  "version": "0.0.1",
  "description": "Google Calendar MCP Server",
  "type": "module",
  "bin": {
    "google-calendar-mcp": "./build/index.js"
  },
  "scripts": {
    "typecheck": "tsc --noEmit",
    "build": "npm run typecheck && node scripts/build.js",
    "start": "C:\\Program Files (x86)\\Nodist\\v-x64\\22.9.0\\node.exe build/index.js",
    "auth": "node build/auth-server.js",
<<<<<<< HEAD
    "dev": "ts-node --esm src/index.ts",
=======
    "postinstall": "scripts/build.js",
>>>>>>> cdbac0f7
    "test": "vitest run",
    "test:watch": "vitest",
    "coverage": "vitest run --coverage"
  },
  "dependencies": {
    "@google-cloud/local-auth": "^3.0.1",
    "@modelcontextprotocol/sdk": "^1.9.0",
    "@types/express": "^4.17.21",
    "esbuild": "^0.25.0",
    "express": "^4.18.2",
    "google-auth-library": "^9.15.0",
    "googleapis": "^144.0.0",
<<<<<<< HEAD
    "ts-node": "^10.9.2",
=======
    "install": "^0.13.0",
    "open": "^7.4.2",
>>>>>>> cdbac0f7
    "zod": "^3.22.4"
  },
  "devDependencies": {
    "@types/node": "^20.10.4",
    "@vitest/coverage-v8": "^3.1.1",
    "typescript": "^5.3.3",
    "vitest": "^3.1.1"
  }
}<|MERGE_RESOLUTION|>--- conflicted
+++ resolved
@@ -11,11 +11,7 @@
     "build": "npm run typecheck && node scripts/build.js",
     "start": "C:\\Program Files (x86)\\Nodist\\v-x64\\22.9.0\\node.exe build/index.js",
     "auth": "node build/auth-server.js",
-<<<<<<< HEAD
-    "dev": "ts-node --esm src/index.ts",
-=======
     "postinstall": "scripts/build.js",
->>>>>>> cdbac0f7
     "test": "vitest run",
     "test:watch": "vitest",
     "coverage": "vitest run --coverage"
@@ -28,12 +24,8 @@
     "express": "^4.18.2",
     "google-auth-library": "^9.15.0",
     "googleapis": "^144.0.0",
-<<<<<<< HEAD
     "ts-node": "^10.9.2",
-=======
-    "install": "^0.13.0",
     "open": "^7.4.2",
->>>>>>> cdbac0f7
     "zod": "^3.22.4"
   },
   "devDependencies": {
